/*
 * Licensed to the Apache Software Foundation (ASF) under one or more
 * contributor license agreements.  See the NOTICE file distributed with
 * this work for additional information regarding copyright ownership.
 * The ASF licenses this file to You under the Apache License, Version 2.0
 * (the "License"); you may not use this file except in compliance with
 * the License.  You may obtain a copy of the License at
 *
 *      http://www.apache.org/licenses/LICENSE-2.0
 *
 * Unless required by applicable law or agreed to in writing, software
 * distributed under the License is distributed on an "AS IS" BASIS,
 * WITHOUT WARRANTIES OR CONDITIONS OF ANY KIND, either express or implied.
 * See the License for the specific language governing permissions and
 * limitations under the License.
 */
package org.apache.commons.math4.util;

import java.io.Serializable;
import java.util.Arrays;

import org.apache.commons.math4.exception.NullArgumentException;

import org.checkerframework.checker.index.qual.IndexFor;
import org.checkerframework.checker.index.qual.NonNegative;
import org.checkerframework.checker.index.qual.Positive;
import org.checkerframework.checker.index.qual.IndexOrHigh;
import org.checkerframework.checker.index.qual.LessThan;
import org.checkerframework.checker.index.qual.LTEqLengthOf;
import org.checkerframework.common.value.qual.MinLen;


/**
 * A Simple K<sup>th</sup> selector implementation to pick up the
 * K<sup>th</sup> ordered element from a work array containing the input
 * numbers.
 * @since 3.4
 */
public class KthSelector implements Serializable {

    /** Serializable UID. */
    private static final long serialVersionUID = 20140713L;

    /** Minimum selection size for insertion sort rather than selection. */
    private static final int MIN_SELECT_SIZE = 15;

    /** A {@link PivotingStrategyInterface} used for pivoting  */
    private final PivotingStrategyInterface pivotingStrategy;

    /**
     * Constructor with default {@link MedianOf3PivotingStrategy median of 3} pivoting strategy
     */
    public KthSelector() {
        this.pivotingStrategy = new MedianOf3PivotingStrategy();
    }

    /**
     * Constructor with specified pivoting strategy
     *
     * @param pivotingStrategy pivoting strategy to use
     * @throws NullArgumentException when pivotingStrategy is null
     * @see MedianOf3PivotingStrategy
     * @see RandomPivotingStrategy
     * @see CentralPivotingStrategy
     */
    public KthSelector(final PivotingStrategyInterface pivotingStrategy)
        throws NullArgumentException {
        MathUtils.checkNotNull(pivotingStrategy);
        this.pivotingStrategy = pivotingStrategy;
    }

    /** Get the pivotin strategy.
     * @return pivoting strategy
     */
    public PivotingStrategyInterface getPivotingStrategy() {
        return pivotingStrategy;
    }

    /**
     * Select K<sup>th</sup> value in the array.
     *
     * @param work work array to use to find out the K<sup>th</sup> value
     * @param pivotsHeap cached pivots heap that can be used for efficient estimation
     * @param k the index whose value in the array is of interest
     * @return K<sup>th</sup> value
     */
    @SuppressWarnings({"index:array.access.unsafe.low"}) /*
    #1: node is always @NonNegative as it is changed only in #0.1 where it is minimum of 2*node + 1(or 2) and either pivotsHeap.length or end
        pivotsHeap.length is @NonNegative as it is a length, end is also @NonNegative as it is initialized 0 and changed only in #0.2 where end = pivot >= k that is @NonNegative
    */
<<<<<<< HEAD
    public double select(final double @MinLen(1) [] work, final @IndexFor("#1") int[] pivotsHeap, final @IndexFor("#1") int k) {
        @Positive @LTEqLengthOf("work") int end = work.length;
        @NonNegative @LessThan("end") int begin = 0;
        int node = 0;
=======
    public double select(final double[] work, final int[] pivotsHeap, final @IndexFor("#1") int k) {
        @NonNegative int begin = 0; // #0.3
        @NonNegative int end = work.length; // #0.3
        @NonNegative int node = 0;
>>>>>>> 07fe7425
        final boolean usePivotsHeap = pivotsHeap != null;
        while (end - begin > MIN_SELECT_SIZE) {
            final @IndexFor("work") int pivot;

            if (usePivotsHeap && node < pivotsHeap.length &&
                    pivotsHeap[node] >= 0) { // #1
                // the pivot has already been found in a previous call
                // and the array has already been partitioned around it
                pivot = pivotsHeap[node]; // #1
            } else {
                // select a pivot and partition work array around it
                pivot = partition(work, begin, end, pivotingStrategy.pivotIndex(work, begin, end));
                if (usePivotsHeap && node < pivotsHeap.length) {
                    pivotsHeap[node] = pivot; // #1
                }
            }

            if (k == pivot) {
                // the pivot was exactly the element we wanted
                return work[k];
            } else if (k < pivot) {
                // the element is in the left partition
                end  = pivot;
                node = FastMath.min(2 * node + 1, usePivotsHeap ? pivotsHeap.length : end);
            } else {
                // the element is in the right partition
                begin = pivot + 1;
                node  = FastMath.min(2 * node + 2, usePivotsHeap ? pivotsHeap.length : end);
            }
        }
        Arrays.sort(work, begin, end);
        return work[k];
    }

    /**
     * Partition an array slice around a pivot.Partitioning exchanges array
     * elements such that all elements smaller than pivot are before it and
     * all elements larger than pivot are after it.
     *
     * @param work work array
     * @param begin index of the first element of the slice of work array
     * @param end index after the last element of the slice of work array
     * @param pivot initial index of the pivot
     * @return index of the pivot after partition
     */
    private @IndexFor("#1") int partition(final double[] work, final @IndexFor("#1") int begin, final @IndexOrHigh("#1") int end, final @IndexFor("#1") int pivot) {

        final double value = work[pivot];
        work[pivot] = work[begin];

        int i = begin + 1;
        int j = end - 1;
        while (i < j) {
            while (i < j && Double.compare(work[j], value) > 0) {
                --j;
            }
            while (i < j && Double.compare(work[i], value) < 0) {
                ++i;
            }

            if (i < j) {
                final double tmp = work[i];
                work[i++] = work[j];
                work[j--] = tmp;
            }
        }

        if (i >= end || Double.compare(work[i], value) > 0) {
            --i;
        }
        work[begin] = work[i];
        work[i] = value;
        return i;
    }
}<|MERGE_RESOLUTION|>--- conflicted
+++ resolved
@@ -88,17 +88,10 @@
     #1: node is always @NonNegative as it is changed only in #0.1 where it is minimum of 2*node + 1(or 2) and either pivotsHeap.length or end
         pivotsHeap.length is @NonNegative as it is a length, end is also @NonNegative as it is initialized 0 and changed only in #0.2 where end = pivot >= k that is @NonNegative
     */
-<<<<<<< HEAD
-    public double select(final double @MinLen(1) [] work, final @IndexFor("#1") int[] pivotsHeap, final @IndexFor("#1") int k) {
-        @Positive @LTEqLengthOf("work") int end = work.length;
-        @NonNegative @LessThan("end") int begin = 0;
-        int node = 0;
-=======
     public double select(final double[] work, final int[] pivotsHeap, final @IndexFor("#1") int k) {
         @NonNegative int begin = 0; // #0.3
         @NonNegative int end = work.length; // #0.3
         @NonNegative int node = 0;
->>>>>>> 07fe7425
         final boolean usePivotsHeap = pivotsHeap != null;
         while (end - begin > MIN_SELECT_SIZE) {
             final @IndexFor("work") int pivot;
